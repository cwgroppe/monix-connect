import sbt.Keys.sourceManaged
import sbt._

object Dependencies {

  object DependencyVersions {
    val AWS = "1.11.749"
    val DynamoDb = "2.10.60"
    val PureConfig = "0.12.3"
    val S3 = "2.10.91"
    val Monix = "3.2.0"
<<<<<<< HEAD
    val AkkaStreams = "2.6.5"
    val Hadoop = "3.1.1"
=======
    val AkkaStreams = "2.6.4"
    val Hadoop = "3.1.3"
>>>>>>> 5d395377

    //test
    val Scalatest = "3.1.2"
    val Scalacheck = "1.14.0"
    val Mockito = "1.13.1"
    val Cats = "2.0.0"


  }

  private def commonDependencies(hasIntegrationTest: Boolean = false): Seq[sbt.ModuleID] = {
    val common: Seq[ModuleID] = CommonProjectDependencies ++ CommonTestDependencies.map(_ % Test)
    if (hasIntegrationTest) common ++ CommonTestDependencies.map(_ % IntegrationTest)
    else common
  }

  private val CommonProjectDependencies = Seq(
    "io.monix" %% "monix-reactive" % DependencyVersions.Monix,
    "org.scala-lang.modules" %% "scala-collection-compat" % "2.1.6", //todo use as replacement for `collection.JavaConverters`
    "org.scala-lang.modules" %% "scala-java8-compat" % "0.9.1"
   // "com.typesafe.scala-logging" %% "scala-logging" % "3.9.2",
    //"org.slf4j" % "log4j-over-slf4j" % "1.7.30"
  )

  private val CommonTestDependencies = Seq(
    "org.scalatest" %% "scalatest" % DependencyVersions.Scalatest,
    "org.scalacheck" %% "scalacheck" % DependencyVersions.Scalacheck,
    "org.mockito" %% "mockito-scala" % DependencyVersions.Mockito
  )

  private val AkkaMain = Seq(
    "com.typesafe.akka" %% "akka-stream" % DependencyVersions.AkkaStreams
  )

  val Akka = AkkaMain ++ CommonProjectDependencies ++ CommonTestDependencies.map(_ % Test)

  private val DynamoDbDependencies = Seq(
    "com.amazonaws" % "aws-java-sdk-core" % DependencyVersions.AWS,
    // "com.amazonaws"                       % "aws-java-sdk-dynamodb" % DependencyVersions.AWS, //todo compatibility with java sdk aws
    "software.amazon.awssdk" % "dynamodb" % DependencyVersions.DynamoDb)

  val DynamoDb = DynamoDbDependencies ++ CommonProjectDependencies ++ CommonTestDependencies.map(_ % Test) ++ CommonTestDependencies.map(
    _ % IntegrationTest)

  private val HdfsDependecies = Seq(
    "org.apache.hadoop" % "hadoop-client" % DependencyVersions.Hadoop,
    "org.apache.hadoop" % "hadoop-common" % DependencyVersions.Hadoop % Test classifier "tests",
    "org.apache.hadoop" % "hadoop-hdfs" % DependencyVersions.Hadoop % Test classifier "tests",
    "org.apache.hadoop" % "hadoop-minicluster" % DependencyVersions.Hadoop
  )

  val Hdfs = HdfsDependecies ++ commonDependencies(hasIntegrationTest = false)

  private val ParquetDependecies = Seq(
    "io.monix" %% "monix-reactive" % DependencyVersions.Monix,
    "org.apache.parquet" % "parquet-avro" % "1.11.0",
    "org.apache.parquet" % "parquet-hadoop" % "1.11.0",
    "org.apache.parquet" % "parquet-protobuf" % "1.11.0",
    "com.twitter.elephantbird" % "elephant-bird" % "4.17",
    "org.apache.hadoop" % "hadoop-client" % "3.2.1",
    "org.apache.hadoop" % "hadoop-common" % "3.2.1",
    "com.thesamet.scalapb" %% "scalapb-runtime" % scalapb.compiler.Version.scalapbVersion % "protobuf"
  )

  val Parquet = ParquetDependecies ++ CommonProjectDependencies ++ CommonTestDependencies.map(_ % Test)

  private val S3Dependecies = Seq(
    "software.amazon.awssdk" % "s3" % DependencyVersions.S3,
    "com.amazonaws" % "aws-java-sdk-core" % DependencyVersions.AWS % IntegrationTest,
    "com.amazonaws" % "aws-java-sdk-s3" % DependencyVersions.AWS % IntegrationTest,
    "org.scalatestplus" %% "scalacheck-1-14" % "3.1.1.1" % Test
  )
  val S3 = S3Dependecies ++ CommonProjectDependencies ++ CommonTestDependencies.map(_ % Test) ++ CommonTestDependencies.map(_ % IntegrationTest)

  private val RedisDependencies = Seq(
    "io.lettuce" % "lettuce-core" % "5.1.2.RELEASE",
    "com.github.pureconfig" %% "pureconfig" % DependencyVersions.PureConfig
  )

  val Redis = RedisDependencies ++ CommonProjectDependencies ++ CommonTestDependencies.map(_ % Test)

}<|MERGE_RESOLUTION|>--- conflicted
+++ resolved
@@ -9,13 +9,8 @@
     val PureConfig = "0.12.3"
     val S3 = "2.10.91"
     val Monix = "3.2.0"
-<<<<<<< HEAD
     val AkkaStreams = "2.6.5"
-    val Hadoop = "3.1.1"
-=======
-    val AkkaStreams = "2.6.4"
     val Hadoop = "3.1.3"
->>>>>>> 5d395377
 
     //test
     val Scalatest = "3.1.2"
